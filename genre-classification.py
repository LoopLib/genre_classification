# STANDARD PYTHON LIBRARIES
# Provides functions for interacting with OS (paths, files, directories)
import os
# Used to manage warning messages
import warnings

# DATA PROCESSING 
# Package for scientific computing with Python (arrays and mathematical functions)
import numpy as np
# Used for data manipulation and analysis (DataFrame structure)
import pandas as pd

# AUDIO PROCESSING 
# Library for audio analysis, specifically for loading audio files and extracting features
import librosa

# MACHINE LEARNING 
# For splitting data into training and testing sets
from sklearn.model_selection import train_test_split
# For encoding labels and scaling features
from sklearn.preprocessing import LabelEncoder, StandardScaler
# For evaluating the model
from sklearn.metrics import classification_report, confusion_matrix
# Random Forest model for classification
from sklearn.ensemble import RandomForestClassifier
# Importing GridSearchCV for hyperparameter tuning
from sklearn.model_selection import GridSearchCV
# Importing pipeline
from sklearn.pipeline import Pipeline
<<<<<<< HEAD
# Import PCA to help reduce feature dimensionality
from sklearn.decomposition import PCA
=======
>>>>>>> ed275f26

# UTILITIES
# Used to display progress bars during iterative processes
from tqdm import tqdm
# For saving (dump) and loading (load) Python objects, e.g., trained models
from joblib import dump, load  # Import joblib for model persistence


<<<<<<< HEAD
=======

>>>>>>> ed275f26
###############################################################################

# Silence certain user warning from librosa to keep the console output cleaner
warnings.filterwarnings("ignore", category=UserWarning, module="librosa")

###############################################################################

# Utility functions

###############################################################################

def feature_extraction(df, n_mfcc=20, track_dir="data/fma_small"):
    """
    Extract features from audio files based on the paths given in df.
    Args:
        df (pd.DataFrame): DataFrame with at least one column 'path' pointing to mp3 files.
        n_mfcc (int): Number of MFCC features to extract.
        track_dir (str): The directory containing FMA audio (e.g., data/fma_small or data/fma_large).
    Returns:
        np.array, list: 2D array of shape (num_tracks, num_features), valid indices.
    """

    # Initialize an empty list to store extracted feature rows for each track
    features_list = []

    # Initialize an empty list to store indicies of successfully processed tracks
    valid_indices = []

    # Iterate over each row in the DataFrame with a progress bar
    # Reference: https://stackoverflow.com/questions/47087741/use-tqdm-progress-bar-with-pandas
    for idx, row in tqdm(df.iterrows(), total=len(df), desc="Extracting features"):
        # Construct the full file path by combining the directory and file path in the DataFrame
        filename = os.path.join(track_dir, row["path"])

        try:
            # Load the audio file with librosa
            # Sample rate (sr)
                # The sr parameter specifies the desired sampling rate for the loaded audio
                # If sr=None, the audio file is loaded with the native sampling rate, 
                # the rate it was originally stored in
            # Mono
                # If mono = true, the audio is converted to a single channel by
                # averaging all the channels, it helps to simplify analysis-
                # removes stereo and multi-channel information
            # Mono is set to True to convert the audio to mono (average channels)
            # Reference: https://librosa.org/doc/main/generated/librosa.load.html
            try:
                y, sr = librosa.load(filename, sr=None, mono=True)
            except Exception as e:
                print(f"Error loading file {filename}: {e}")
                continue
            # Skip silent or empty files
            if y is None or len(y) == 0:
                print(f"Skipping empty file: {filename}")
                continue
            
            # ============= Basic MFCC Features =============
            # Compute Mel-frequency cepstral coefficients (MFCCs) from the audio
            # Input Audio Signal (y) 
                # The raw audio waveform (as a 1D NumPy array) that the function will 
                # process to extract features
            # Sampling Rate (sr)
                # The sampling rate of the audio signal (in Hz)
                # Example: a 44,100 Hz sampling rate = 22,050 Nyquist frequency
            # The number of MFCCS to compute (n_mfcc)
                # The number of MFCC coefficient to calculate for each time frame of the audio file
            # The MFCCS are returned as a 2D array where:
                # Rows = Number of MFCCs (n_mfcc)
                # Columns = Number of frames in the audio file
            # Reference: https://librosa.org/doc/main/generated/librosa.feature.mfcc.html
            mfcc = librosa.feature.mfcc(y=y, sr=sr, n_mfcc=n_mfcc)

            # This operation computes the time varying MFCC features into a single representative 
            # value (mean) for each coefficient
            # Output is a 1D array of shape (n_mfcc,)
            mfcc_mean = np.mean(mfcc, axis=1)

            # Computes standard deviation of the Mel-frequncy cepstral coefficients accross time
            # Used to quantify how much variation exists in each MFCC coefficient over duration
            # of the audio signal
            mfcc_std = np.std(mfcc, axis=1)

            # Calculate the first-order delta of MFCCs (how MFCCS changes over time)
            delta_mfcc = librosa.feature.delta(mfcc) 
            # Compute the mean of delta MFCCs accors time for each coefficient
            delta_mfcc_mean = np.mean(delta_mfcc, axis=1)
            # Compute the mean of delta MFCCs accors time for each coefficient
            delta_mfcc_std = np.std(delta_mfcc, axis=1)

            # Compute the root-mean-square (RMS) energy of the signal, which measures signal amplitude
            rms = librosa.feature.rms(y=y)  
            # Mean RMS value across all frames
            rms_mean = np.mean(rms)
            # Standard deviation of RMS values across all frames
            rms_std = np.std(rms)

            # ============= Spectral Features =============
            # Spectral Centroid: indicates the "center of mass" of the spectrum
            spectral_centroid = librosa.feature.spectral_centroid(y=y, sr=sr)
            # Mean spectral centroid across all frames
            spectral_centroid_mean = np.mean(spectral_centroid)
            # Standard deviation of the spectral centroid
            spectral_centroid_std = np.std(spectral_centroid)

            # Spectral Bandwidth: measures the spread (bandwidth) of the frequencies around the centroid
            spectral_bw = librosa.feature.spectral_bandwidth(y=y, sr=sr)
            # Mean spectral bandwidth
            spectral_bw_mean = np.mean(spectral_bw)
            # Standard deviation of the spectral bandwidth
            spectral_bw_std = np.std(spectral_bw)

            # Zero Crossing Rate (ZCR): counts how often the signal crosses the zero amplitude axis
            zcr = librosa.feature.zero_crossing_rate(y)
            # Mean zero crossing rate
            zcr_mean = np.mean(zcr)
            # Standard deviation of the zero crossing rate
            zcr_std = np.std(zcr)

            mfcc_dd = librosa.feature.delta(mfcc, order=2)  # delta-delta
            mfcc_dd_mean = np.mean(mfcc_dd, axis=1)
            mfcc_dd_std = np.std(mfcc_dd, axis=1)

            spec_rolloff = librosa.feature.spectral_rolloff(y=y, sr=sr)
            spec_rolloff_mean = np.mean(spec_rolloff)
            spec_rolloff_std = np.std(spec_rolloff)

            spec_contrast = librosa.feature.spectral_contrast(y=y, sr=sr)
            spec_contrast_mean = np.mean(spec_contrast, axis=1)
            spec_contrast_std = np.std(spec_contrast, axis=1)

             # ============= Additional Features =============
            # Chroma features
            chroma = librosa.feature.chroma_stft(y=y, sr=sr)
            chroma_mean = np.mean(chroma, axis=1)
            chroma_std = np.std(chroma, axis=1)

            # Tonnetz features computed from the harmonic component
            y_harmonic = librosa.effects.harmonic(y)
            tonnetz = librosa.feature.tonnetz(y=y_harmonic, sr=sr)
            tonnetz_mean = np.mean(tonnetz, axis=1)
            tonnetz_std = np.std(tonnetz, axis=1)

            # Spectral flatness
            flatness = librosa.feature.spectral_flatness(y=y)
            flatness_mean = np.mean(flatness)
            flatness_std = np.std(flatness)

            # ============= Combine All Features Into One Row =============
            # Horizontally concatenates 1D arrays into a single 1D array
            # Reference: https://numpy.org/doc/stable/reference/generated/numpy.hstack.html
            #            https://stackoverflow.com/questions/60907414/how-to-properly-use-numpy-hstack
            feature_row = np.hstack((
                mfcc_mean, mfcc_std,
                delta_mfcc_mean, delta_mfcc_std,
                mfcc_dd_mean, mfcc_dd_std,
                [rms_mean, rms_std],
                [spectral_centroid_mean, spectral_centroid_std],
                [spectral_bw_mean, spectral_bw_std],
                [zcr_mean, zcr_std],
                [spec_rolloff_mean, spec_rolloff_std],
                spec_contrast_mean, spec_contrast_std,
                chroma_mean, chroma_std,
                tonnetz_mean, tonnetz_std,
                [flatness_mean, flatness_std]
            ))

            # Append the feature row to the list of extracted features
                # Each row corresponds to a single track
                # Each row contains the extracted features for that track
            features_list.append(feature_row)

            # Append the index of the valid track to the list of valid indices
            # idx
                # The index of the current row in the DataFrame
                # Obtained from the iterrows() method
            valid_indices.append(idx)

        except Exception as e:
            # Log errors and continue processing other files
            print(f"Error processing file: {filename} - {e}")
            continue

    # Convert features list to a 2D NumPy array
    return np.array(features_list), valid_indices

def check_missing_files(df, track_dir="data/fma_small"):
    """
    Check for missing audio files based on the metadata DataFrame.
    Args:
        df (pd.DataFrame): Metadata DataFrame with a 'path' column.
        track_dir (str): Directory containing the audio files.
    Returns:
        None
    """
    # Initialize an empty list to keep track of missing files
    missing_files = []

    # Iterate over each path in the path column of the DataFrame
    for path in df["path"]:

        # Construct the full file path by combining the directory and file path
        filepath = os.path.join(track_dir, path)

        # Check if the file does not exist at the specified path
        if not os.path.isfile(filepath):
            # If file is missing add to the list of missing files
            missing_files.append(filepath)

    # Check if there is any missing files
    if missing_files:
        # Print the total count of missing files
        print(f"Missing files: {len(missing_files)}")

        # Display the first 10 missing files for review
        for file in missing_files[:10]:  
            print(file)
    else:
        # If no missing files, print confirmation message
        print("All files are present.")

def load_metadata_and_filter(metadata_dir="data/fma_metadata", subset="small"):
    """
    Load tracks.csv from metadata, filter rows for the chosen subset (small or large),
    and return a DataFrame containing track_id, genre, path, etc.
    """
    # Load the tracks.csv file into DataFrame
    # Specify first column as the index and use multi-level header
    tracks = pd.read_csv(os.path.join(metadata_dir, "tracks.csv"), index_col=0, header=[0, 1])

    # Filter the DataFrame rows to include only those belonging to the specified
    # subset (small or large)
    subset_mask = tracks["set", "subset"] == subset
    tracks = tracks[subset_mask]

    # Remove rows where the genre_top is NaN (missing genre)
    tracks = tracks[~tracks["track", "genre_top"].isna()]

    # Function to generate file path for a track_id
    def track_id_to_path(tid):
        """Zero-pad TID to 6 digits, then form path 000/000123.mp3"""
        # Convert track ID to a zero-padded string of 6 digits.
        tid_str = "{:06d}".format(tid)
        # Concatenate the first 3 digits as a folder and add the track ID as a file name.
        return os.path.join(tid_str[:3], tid_str + ".mp3")
    
    # Create a new DataFrame to store the filtered data.
    df = pd.DataFrame(index=tracks.index)

   # Add track_id as a column.
    df["track_id"] = tracks.index
   
    # Add genre_top column from the tracks DataFrame.
    df["genre_top"] = tracks["track", "genre_top"]

    # Add subset column from the tracks DataFrame.
    df["subset"] = tracks["set", "subset"]

    # Generate the path for each track_id using the helper function.
    df["path"] = df["track_id"].apply(track_id_to_path)
 
    # Return the resulting filtered DataFrame.
    return df

###############################################################################

# Main classification

###############################################################################

def main():

    # Define the subset of the dataet to process (this project uses small and large)
    subset = "small"

    print(f"Loading metadata for subset='{subset}'...")

    # Load metadata and filter for the chosen subset
    df_tracks = load_metadata_and_filter(metadata_dir="data/fma_metadata", subset=subset)
    print(f"Loaded {len(df_tracks)} tracks for subset='{subset}'")

    # Only first X tracks for faster testing
<<<<<<< HEAD
    # df_tracks = df_tracks.head(150)
=======
    # df_tracks = df_tracks.head(300)
>>>>>>> ed275f26

    # Remove genres with fewer than 2 samples to avoid imbalance issues
    counts = df_tracks["genre_top"].value_counts()
    valid_genres = counts[counts >= 2].index
    df_tracks = df_tracks[df_tracks["genre_top"].isin(valid_genres)]
    print("After removing classes with <2 samples, we have:", df_tracks["genre_top"].value_counts())

    # Reset the index of DataFrame to ensure alignment with valid_indicies later
    df_tracks = df_tracks.reset_index(drop=True)

    # Remove rows with missing values before filtering based on valid indices
    df_tracks.dropna(inplace=True)

    # Check for missing audio files and remove entries for missing data
    check_missing_files(df_tracks, track_dir="data/fma_small")

    # Extract audio features (MFCCs) for the chosen subset
    audio_dir = f"data/fma_{subset}"
    X, valid_indices = feature_extraction(df_tracks, n_mfcc=40, track_dir=audio_dir)

    # Use valid_indices to filter the original DataFrame to include only valid data
    df_tracks = df_tracks.iloc[valid_indices]
    y = df_tracks["genre_top"].values

    # Handle cases where no features or lables are extracted
    if len(X) == 0 or len(y) == 0:
        print("No valid features or labels available. Exiting...")
        return

    # Ensure consistent sizes for feature matrix X and label vector y
    if X.shape[0] != len(y):
        print(f"Data size mismatch: X={X.shape[0]}, y={len(y)}. Exiting...")
        return

    # Encode genre labels into integers for classification 
    label_enc = LabelEncoder()
    y_encoded = label_enc.fit_transform(y)

    # Split the data into training and testing sets
        # Training set: 80% of the data, used to train the model
        # Test set: 20% of the data, used to evaluate the model's performance
    # Reference: https://realpython.com/train-test-split-python-data/
    X_train, X_temp, y_train, y_temp, df_train, df_temp = train_test_split(
        X,                      # Features
        y_encoded,              # Labels
        df_tracks,              # DataFrame with metadata
        test_size=0.3,          # 30% of the data is used for rest
        random_state=42,        # Set a seed for random number generation
        stratify=y_encoded      # Ensures that the distribution of classes is 
                                # similar in both training and test sets
    )

    X_val, X_test, y_val, y_test, df_val, df_test = train_test_split(
        X_temp,
        y_temp, 
        df_temp, 
        test_size=1/3, 
        random_state=42, 
        stratify=y_temp
    )

    print("Optimizing RandomForestClassifier with GridSearchCV...")

    # Create a pipeline that includes scaling and classification.
    pipeline = Pipeline([
<<<<<<< HEAD
        ('scaler', StandardScaler()),
        ('pca', PCA(n_components=0.95)),  # Keep 95% of variance; can be tuned
        ('clf', RandomForestClassifier(random_state=42, n_jobs=-1, class_weight="balanced"))
    ])

    param_grid = {
        'pca__n_components': [0.90, 0.95, 0.99],
        'clf__n_estimators': [500, 750, 1000],
        'clf__max_depth': [None, 20, 30, 40, 50],
        'clf__min_samples_split': [2, 5],
        'clf__min_samples_leaf': [1, 2],
        'clf__max_features': ['sqrt', 'log2', None],
        'clf__criterion': ['gini', 'entropy']
    }
=======
         ('scaler', StandardScaler()),
         ('clf', RandomForestClassifier(random_state=42, n_jobs=-1, class_weight="balanced"))
    ])

    param_grid = {
         'clf__n_estimators': [500, 750, 1000],
         'clf__max_depth': [None, 20, 30, 40, 50],
         'clf__min_samples_split': [2, 5],
         'clf__min_samples_leaf': [1, 2],
         'clf__max_features': ['sqrt', 'log2', None],
         'clf__criterion': ['gini', 'entropy']
    }

>>>>>>> ed275f26
    # Initialize GridSearchCV with a RandomForestClassifier
    grid_search = GridSearchCV(
        estimator=pipeline,
        param_grid=param_grid,
        cv=5,
        scoring='accuracy',
        n_jobs=-1
    )

    # Fit grid search on the unscaled training data (scaling is done inside the pipeline).
    grid_search.fit(X_train, y_train)
    print("Best parameters found: ", grid_search.best_params_)

    # Use the best estimator from grid search.
    clf = grid_search.best_estimator_

    # Save the trained model
    model_filename = "random_forest_genre_classifier.joblib"
    dump(clf, model_filename)
    print(f"Trained model saved to {model_filename}.")

    # Evaluate on the validation set
    print("\nEvaluating on the validation set...")

    y_val_pred = clf.predict(X_val)
    print("Validation Classification Report:")
    print(classification_report(y_val, y_val_pred, target_names=label_enc.classes_, zero_division=0))
    print("Validation Confusion Matrix:")
    print(confusion_matrix(y_val, y_val_pred))

    y_test_pred = clf.predict(X_test)
    print("Test Classification Report:")
    print(classification_report(y_test, y_test_pred, target_names=label_enc.classes_, zero_division=0))
    print("Test Confusion Matrix:")
    print(confusion_matrix(y_test, y_test_pred))

    # === INVERSE TRANSFORM to get string labels ===
    predicted_labels = label_enc.inverse_transform(y_test_pred)
    actual_labels = label_enc.inverse_transform(y_test)

    # === Store in df_test ===
    df_test["predicted_genre"] = predicted_labels
    df_test["actual_genre"] = actual_labels

   # === Display each track's actual vs. predicted genre ===
    with open("predictions.txt", "w") as file:
        file.write("\nSample of Test Predictions vs Actual:\n")
        for idx, row in df_test.iterrows():
            file.write(f"Path: {row['path']} | Actual: {row['actual_genre']} | Predicted: {row['predicted_genre']}\n")
    
    print("Done.")

if __name__ == "__main__":
    main()<|MERGE_RESOLUTION|>--- conflicted
+++ resolved
@@ -25,13 +25,6 @@
 from sklearn.ensemble import RandomForestClassifier
 # Importing GridSearchCV for hyperparameter tuning
 from sklearn.model_selection import GridSearchCV
-# Importing pipeline
-from sklearn.pipeline import Pipeline
-<<<<<<< HEAD
-# Import PCA to help reduce feature dimensionality
-from sklearn.decomposition import PCA
-=======
->>>>>>> ed275f26
 
 # UTILITIES
 # Used to display progress bars during iterative processes
@@ -39,11 +32,6 @@
 # For saving (dump) and loading (load) Python objects, e.g., trained models
 from joblib import dump, load  # Import joblib for model persistence
 
-
-<<<<<<< HEAD
-=======
-
->>>>>>> ed275f26
 ###############################################################################
 
 # Silence certain user warning from librosa to keep the console output cleaner
@@ -325,11 +313,7 @@
     print(f"Loaded {len(df_tracks)} tracks for subset='{subset}'")
 
     # Only first X tracks for faster testing
-<<<<<<< HEAD
-    # df_tracks = df_tracks.head(150)
-=======
-    # df_tracks = df_tracks.head(300)
->>>>>>> ed275f26
+    df_tracks = df_tracks.head(300)
 
     # Remove genres with fewer than 2 samples to avoid imbalance issues
     counts = df_tracks["genre_top"].value_counts()
@@ -391,55 +375,48 @@
         stratify=y_temp
     )
 
-    print("Optimizing RandomForestClassifier with GridSearchCV...")
-
-    # Create a pipeline that includes scaling and classification.
-    pipeline = Pipeline([
-<<<<<<< HEAD
-        ('scaler', StandardScaler()),
-        ('pca', PCA(n_components=0.95)),  # Keep 95% of variance; can be tuned
-        ('clf', RandomForestClassifier(random_state=42, n_jobs=-1, class_weight="balanced"))
-    ])
-
-    param_grid = {
-        'pca__n_components': [0.90, 0.95, 0.99],
-        'clf__n_estimators': [500, 750, 1000],
-        'clf__max_depth': [None, 20, 30, 40, 50],
-        'clf__min_samples_split': [2, 5],
-        'clf__min_samples_leaf': [1, 2],
-        'clf__max_features': ['sqrt', 'log2', None],
-        'clf__criterion': ['gini', 'entropy']
-    }
-=======
-         ('scaler', StandardScaler()),
-         ('clf', RandomForestClassifier(random_state=42, n_jobs=-1, class_weight="balanced"))
-    ])
-
-    param_grid = {
-         'clf__n_estimators': [500, 750, 1000],
-         'clf__max_depth': [None, 20, 30, 40, 50],
-         'clf__min_samples_split': [2, 5],
-         'clf__min_samples_leaf': [1, 2],
-         'clf__max_features': ['sqrt', 'log2', None],
-         'clf__criterion': ['gini', 'entropy']
-    }
-
->>>>>>> ed275f26
-    # Initialize GridSearchCV with a RandomForestClassifier
-    grid_search = GridSearchCV(
-        estimator=pipeline,
-        param_grid=param_grid,
-        cv=5,
-        scoring='accuracy',
-        n_jobs=-1
-    )
-
-    # Fit grid search on the unscaled training data (scaling is done inside the pipeline).
-    grid_search.fit(X_train, y_train)
-    print("Best parameters found: ", grid_search.best_params_)
-
-    # Use the best estimator from grid search.
-    clf = grid_search.best_estimator_
+    # Initializxe the scaler to standarize the features in dataset
+    # Reference: https://scikit-learn.org/1.6/modules/generated/sklearn.preprocessing.StandardScaler.html
+    scaler = StandardScaler()
+
+    # fit_transform
+        # fit - Computes the mean and standard deviation of each feature from the training data
+        # transform - Scales the training data using the computed mean and standard deviation
+    # The result contains the scaled versiom of the training data (X_train_scaled)
+    X_train_scaled = scaler.fit_transform(X_train)
+
+    X_val_scaled = scaler.transform(X_val)
+
+    # transform - Uses the same mean and standard deviation computed from the training data
+    # to scale the test data (X_test)
+    # This ensures consistency between training and test data
+    X_test_scaled = scaler.transform(X_test)
+
+    print("Training RandomForestClassifier...")
+
+    # Create an instance of a Random Forest classifier
+    # Uses mutiple decision trees to perform classification tasks
+    # n_estimators
+        # The number of trees in the forest
+        # The higher the number of trees, the better the model performance
+    # random_state
+        # Sets a seed for random number generatio to ensure reproducibility of results
+        # Ensures consistent results when the code is run mutiple times
+    # n_jobs
+        # Allowing classifier to use all avaiavle CPU cores for parallel computation,
+        # speeding up the training process
+    # class_weight = "balanced"
+        # Adjusts the weights of the classes to balance the dataset
+        # Helps to improve the model's performance on imbalanced datasets
+    # Reference: https://scikit-learn.org/1.6/modules/generated/sklearn.ensemble.RandomForestClassifier.html
+    clf = RandomForestClassifier(n_estimators=300, random_state=42, n_jobs=-1, class_weight="balanced")
+
+    # Fits the Random Forest model using provided training data
+    # X_train_scaled
+        # Represents the scaled features of the training dataset
+    # y_train
+        # Represents the target labels for the training data.
+    clf.fit(X_train_scaled, y_train)
 
     # Save the trained model
     model_filename = "random_forest_genre_classifier.joblib"
